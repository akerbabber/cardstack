--- conflicted
+++ resolved
@@ -3,12 +3,9 @@
 import { inject } from "@ember/service";
 import { computed } from "@ember/object";
 import { readOnly, filterBy } from "@ember/object/computed";
-<<<<<<< HEAD
 import { modelType } from '@cardstack/rendering/helpers/cs-model-type';
 import { assign } from "@ember/polyfills";
-=======
 import moment from 'moment';
->>>>>>> f3beaff0
 
 function threadsBetween(arrayKey, dateKey, { from, to }) {
   return computed(`${arrayKey}.@each.${dateKey}`, function() {
