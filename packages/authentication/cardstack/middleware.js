const logger = require('@cardstack/plugin-utils/logger');
const Session = require('@cardstack/plugin-utils/session');
const bearerTokenPattern = /bearer +(.*)$/i;
const compose = require('koa-compose');
const route = require('koa-better-route');
const koaJSONBody = require('koa-json-body');
const Handlebars = require('handlebars');
const { declareInjections } = require('@cardstack/di');


module.exports = declareInjections({
  encryptor: 'hub:encryptor',
  searcher: 'hub:searchers',
  writer: 'hub:writers',
  schemaCache: 'hub:schema-cache'
},

class Authentication {

  constructor() {
    this.log = logger('auth');

    // TODO: move these two settings into config
    this.controllingBranch = 'master';

  }

  get userSearcher() {
    return {
      get: (type, userId) => {
        return this.searcher.get(this.controllingBranch, type, userId);
      },
      search: (params) => {
        return this.searcher.search(this.controllingBranch, params);
      }
    };
  }

  async createToken(sessionPayload, validSeconds) {
    let validUntil = Math.floor(Date.now()/1000 + validSeconds);
    return {
      token: this.encryptor.encryptAndSign([sessionPayload, validUntil]),
      validUntil
    };
  }

  _tokenToSession(token) {
    try {
      let [sessionPayload, validUntil] = this.encryptor.verifyAndDecrypt(token);
      if (validUntil <= Date.now()/1000) {
        this.log.debug("Ignoring expired token");
      } else {
        return new Session(sessionPayload, this.userSearcher);
      }
    } catch (err) {
      if (/unable to authenticate data|invalid key length|Not a valid signed message/.test(err.message)) {
        this.log.warn("Ignoring invalid token");
      } else {
        throw err;
      }
    }
  }

  get category() {
    return 'authentication';
  }

  middleware() {
    const prefix = 'auth';
    return compose([
      this._tokenVerifier(),
      this._tokenIssuerPreflight(prefix),
      this._tokenIssuer(prefix),
      this._exposeConfiguration(prefix)
    ]);
  }

  _tokenVerifier() {
    return async (ctxt, next) => {
      let m = bearerTokenPattern.exec(ctxt.header['authorization']);
      if (m) {
        let session = this._tokenToSession(m[1]);
        if (session) {
          ctxt.state.cardstackSession = session;
        }
      }
      await next();
    };
  }

  _tokenIssuerPreflight(prefix) {
    return route.options(`/${prefix}/:module`,  async (ctxt) => {
      ctxt.response.set('Access-Control-Allow-Origin', '*');
      ctxt.response.set('Access-Control-Allow-Methods', 'POST,OPTIONS');
      ctxt.response.set('Access-Control-Allow-Headers', 'Content-Type');
      ctxt.status = 200;
    });
  }

  async _locateAuthenticationSource(name) {
    let source = await this.searcher.get(this.controllingBranch, 'authentication-sources', name);
    let schema = await this.schemaCache.schemaForControllingBranch();
    let plugin = schema.plugins.lookupFeature('authenticators', source.data.attributes['authenticator-type']);
    return { plugin, source };
  }

  async _invokeAuthenticationSource(ctxt, sourceAndPlugin) {
    let { source, plugin } = sourceAndPlugin;
    let params = source.data.attributes.params;
    let result = await plugin.authenticate(ctxt.request.body, params, this.userSearcher);

    if (result && result.meta && result.meta.partialSession) {
      if (result.data.type == null) {
        result.data.type = 'partial-sessions';
      }

      // top-level meta is not passed through (it was for
      // communicating from plugin to us). Plugins could use
      // resource-level metadata instead if they want to.
      delete result.meta;

      ctxt.body = result;
      ctxt.status = 200;
      return;
    }

    if (!result) {
      ctxt.status = 401;
      ctxt.body = {
        errors: [{
          title: "Not authorized",
          detail: "The authentication plugin did not approve your request"
        }]
      };
      return;
    }

    let user;
    if (result.meta && result.meta.preloaded) {
      delete result.meta;
      user = result;
    } else {
      user = await this._processExternalUser(result, source, plugin);
    }

    if (!user || !user.data) {
      ctxt.status = 401;
      ctxt.body = {
        errors: [{
          title: "Not authorized",
          detail: "The authentication plugin attempted to approve you but we found no corresponding user record"
        }]
      };

      return;
    }

<<<<<<< HEAD
    let tokenMeta = await this.createToken({ id: user.data.id, type: user.data.type }, 86400);
    if (!user.data.meta) {
      user.data.meta = tokenMeta;
    } else {
      Object.assign(user.data.meta, tokenMeta);
    }
    ctxt.body = user;
=======
    ctxt.body = {
      data: user,
      meta: await this.createToken({ id: user.id, type: user.type }, source.attributes['token-expiry'] || 86400)
    };
>>>>>>> 645a73da
    ctxt.status = 200;
  }

  async _processExternalUser(externalUser, source, plugin) {
    let user = this._rewriteExternalUser(externalUser, source.data.attributes['user-template'] || plugin.defaultUserTemplate);
    if (!user.data || !user.data.type) { return; }

    let have;

    if (user.data.id != null) {
      try {
        have = await this.userSearcher.get(user.data.type, user.data.id);
      } catch (err) {
        if (err.status !== 404) {
          throw err;
        }
      }
    }

    if (!have && source.data.attributes['may-create-user']) {
      return { data: await this.writer.create(this.controllingBranch, Session.INTERNAL_PRIVLEGED, user.data.type, user.data) };
    }
    if (have && source.data.attributes['may-update-user']) {
      user.data.meta = have.data.meta;
      return { data: await this.writer.update(this.controllingBranch, Session.INTERNAL_PRIVLEGED, user.data.type, have.data.id, user.data) };
    }
    return have;
  }

  _rewriteExternalUser(externalUser, userTemplate) {
    this.log.debug("external user %j", externalUser);
    let rewritten;
    if (!userTemplate) {
      rewritten = Object.assign({}, externalUser);
    } else {
      let compiled = Handlebars.compile(userTemplate);
      let stringRewritten = compiled(externalUser);
      try {
        rewritten = JSON.parse(stringRewritten);
      } catch (err) {
        this.log.error("user-template resulted in invalid json: %s", stringRewritten);
        throw err;
      }
    }
    this.log.debug("rewritten user %j", rewritten);
    return rewritten;
  }

  _tokenIssuer(prefix){
    return route.post(`/${prefix}/:module`, compose([
      koaJSONBody({ limit: '1mb' }),
      async (ctxt) => {
        ctxt.response.set('Access-Control-Allow-Origin', '*');
        try {
          let sourceAndPlugin = await this._locateAuthenticationSource(ctxt.routeParams.module);
          if (sourceAndPlugin) {
            await this._invokeAuthenticationSource(ctxt, sourceAndPlugin);
          } else {
            this.log.warn('Did not locate authentication source %s', ctxt.routeParams.module);
          }
        } catch (err) {
          if (!err.isCardstackError) { throw err; }
          let errors = [err];
          if (err.additionalErrors) {
            errors = errors.concat(err.additionalErrors);
          }
          ctxt.body = { errors };
          ctxt.status = errors[0].status;
        }
      }
    ]));
  }

  _exposeConfiguration(prefix) {
    return route.get(`/${prefix}/:module`, async (ctxt) => {
      let sourceAndPlugin = await this._locateAuthenticationSource(ctxt.routeParams.module);
      if (sourceAndPlugin) {
        let { source, plugin } = sourceAndPlugin;
        let result;
        if (plugin.exposeConfig) {
          result = await plugin.exposeConfig(source.data.attributes.params);
        } else {
          result = {};
        }
        ctxt.body = result;
      }
    });
  }
});<|MERGE_RESOLUTION|>--- conflicted
+++ resolved
@@ -155,20 +155,13 @@
       return;
     }
 
-<<<<<<< HEAD
-    let tokenMeta = await this.createToken({ id: user.data.id, type: user.data.type }, 86400);
+    let tokenMeta = await this.createToken({ id: user.data.id, type: user.data.type }, source.attributes['token-expiry'] || 86400);
     if (!user.data.meta) {
       user.data.meta = tokenMeta;
     } else {
       Object.assign(user.data.meta, tokenMeta);
     }
     ctxt.body = user;
-=======
-    ctxt.body = {
-      data: user,
-      meta: await this.createToken({ id: user.id, type: user.type }, source.attributes['token-expiry'] || 86400)
-    };
->>>>>>> 645a73da
     ctxt.status = 200;
   }
 
