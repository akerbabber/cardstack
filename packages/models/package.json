--- conflicted
+++ resolved
@@ -27,11 +27,7 @@
     "@cardstack/di": "^0.2.4",
     "@cardstack/tools": "^0.2.6",
     "ember-cli-babel": "^6.3.0",
-<<<<<<< HEAD
-    "ember-resource-metadata": "^0.0.7",
-=======
     "ember-resource-metadata": "^0.0.8",
->>>>>>> 0feb8a1e
     "handlebars": "^4.0.6"
   },
   "devDependencies": {
